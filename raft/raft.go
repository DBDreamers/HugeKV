--- conflicted
+++ resolved
@@ -125,15 +125,10 @@
 	State StateType
 	// votes records
 	votes map[uint64]bool
-<<<<<<< HEAD
-	// 投出去的票数
-	voteCount int
-=======
 	// 获得的选票
 	voteSuccessCount int
 	// 拒绝的选票
 	voteFailCount int
->>>>>>> 36e6cc47
 	// msgs need to send
 	msgs []pb.Message
 	// the leader id
@@ -309,12 +304,8 @@
 	r.State = StateCandidate
 	// 给自己投票
 	r.Vote = r.id
-<<<<<<< HEAD
-	r.voteCount = 1
-=======
 	r.voteSuccessCount = 1
 	r.voteFailCount = 0
->>>>>>> 36e6cc47
 	r.votes[r.id] = true
 }
 
@@ -324,19 +315,11 @@
 	// NOTE: Leader should propose a noop entry on its term    ***注意：project2AA并未实现***
 	// 改变Raft状态
 	r.State = StateLeader
-<<<<<<< HEAD
-	// 发送heartBeat
-	r.heartbeatElapsed = 0
-	for _, p := range r.config.peers {
-		if p != r.id {
-			r.sendHeartbeat(p)
-=======
 	// 初始化nextIndex和matchIndex
 	for id, pro := range r.Prs {
 		if id != r.id {
 			pro.Match = 0
 			pro.Next = r.RaftLog.LastIndex() + 1
->>>>>>> 36e6cc47
 		}
 	}
 	// append一条no-op
@@ -505,8 +488,6 @@
 		if m.Term > r.Term {
 			r.becomeFollower(m.Term, m.From)
 		}
-<<<<<<< HEAD
-=======
 	}
 	resp := pb.Message{
 		MsgType: pb.MessageType_MsgHeartbeatResponse,
@@ -514,7 +495,6 @@
 		From:    m.To,
 		Term:    r.Term,
 		Index:   r.RaftLog.LastIndex(),
->>>>>>> 36e6cc47
 	}
 	r.msgs = append(r.msgs, resp)
 }
@@ -552,15 +532,8 @@
 
 	// 候选者Term比自己大，直接变为Follower
 	if m.Term > r.Term {
-<<<<<<< HEAD
-		// 称为follower
-		r.becomeFollower(m.Term, m.From)
-		// 该选票不拒绝,即成功投出选票
-		response.Reject = false
-=======
 		// 成为follower
 		r.becomeFollower(m.Term, None)
->>>>>>> 36e6cc47
 		response.Term = m.Term
 	}
 
