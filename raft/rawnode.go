--- conflicted
+++ resolved
@@ -16,10 +16,6 @@
 
 import (
 	"errors"
-<<<<<<< HEAD
-	"fmt"
-=======
->>>>>>> dbf79ce8
 	"reflect"
 
 	pb "github.com/pingcap-incubator/tinykv/proto/pkg/eraftpb"
@@ -82,10 +78,6 @@
 // NewRawNode returns a new RawNode given configuration and a list of raft peers.
 func NewRawNode(config *Config) (*RawNode, error) {
 	// Your Code Here (2A).
-<<<<<<< HEAD
-	fmt.Println(config.ID)
-=======
->>>>>>> dbf79ce8
 	node := &RawNode{
 		Raft: newRaft(config),
 		softState: SoftState{
@@ -178,11 +170,7 @@
 	}
 
 	// specifies entries to be saved to stable storage BEFORE Messages are sent.
-<<<<<<< HEAD
 	entries := rn.Raft.RaftLog.Entries(rn.Raft.RaftLog.stabled+1, rn.Raft.RaftLog.LastIndex()+1)
-=======
-	entries := rn.Raft.RaftLog.Entries(rn.Raft.RaftLog.stabled+1, rn.Raft.RaftLog.entries[len(rn.Raft.RaftLog.entries)-1].Index+1)
->>>>>>> dbf79ce8
 
 	// specifies entries to be committed to a
 	// store/state-machine. These have previously been committed to stable store.
@@ -213,11 +201,7 @@
 	}
 
 	// 是否有有未被持久化的日志
-<<<<<<< HEAD
 	if rn.Raft.RaftLog.stabled+1 < rn.Raft.RaftLog.LastIndex() {
-=======
-	if rn.Raft.RaftLog.stabled+1 < rn.Raft.RaftLog.entries[len(rn.Raft.RaftLog.entries)-1].Index {
->>>>>>> dbf79ce8
 		return true
 	}
 
@@ -226,7 +210,7 @@
 		return true
 	}
 
-<<<<<<< HEAD
+
 	// HardState出现更新
 	if !reflect.DeepEqual(rn.hardState, rn.GetHardState()) {
 		return true
@@ -237,8 +221,6 @@
 		return true
 	}
 
-=======
->>>>>>> dbf79ce8
 	return false
 }
 
